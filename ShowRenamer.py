--- conflicted
+++ resolved
@@ -162,14 +162,7 @@
                     episode = int(match.group(2))
                 
                 # Cleaning des Seriennamens nur wenn nötig
-<<<<<<< HEAD
-                #if not match.group(1):
-                    possible_names = self._extract_possible_names(show_part)
-                # else:
-                #     possible_names = [show_part.strip()]
-=======
                 possible_names = self._extract_possible_names(show_part)
->>>>>>> f73c9c98
                 
                 # Suche nach der besten Übereinstimmung
                 for name in possible_names:
